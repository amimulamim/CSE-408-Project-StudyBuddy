--- conflicted
+++ resolved
@@ -1,8 +1,4 @@
-<<<<<<< HEAD
-# version: "3.9"
-=======
 version: "3.7"
->>>>>>> 8b3271b3
 
 services:
   backend:
