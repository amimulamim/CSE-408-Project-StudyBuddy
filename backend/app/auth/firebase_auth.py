import firebase_admin
from firebase_admin import credentials, auth
from fastapi import HTTPException, Request,exceptions
from app.core.config import settings


# Initialize Firebase app only once
if not firebase_admin._apps:
    cred = credentials.Certificate(settings.FIREBASE_KEY_PATH)
    firebase_admin.initialize_app(cred,{
        'storageBucket': settings.FIREBASE_STORAGE_BUCKET
    })

def verify_firebase_token(token: str) -> dict:
    """
    Verifies the Firebase ID token.
    Returns the decoded token (user info) or raises HTTPException if invalid.
    """
    try:
        return auth.verify_id_token(token)
    except auth.ExpiredIdTokenError:


        raise HTTPException(status_code=401, detail="Firebase token expired")

    except auth.InvalidIdTokenError:


        raise HTTPException(status_code=401, detail="Invalid Firebase token format")

<<<<<<< HEAD
    # except exceptions.FirebaseError as e:



    #     raise HTTPException(status_code=403, detail=f"Authentication failed: {e}") # Use 403 if verification fails after format check
=======
    except exceptions.FirebaseError as e:



        raise HTTPException(status_code=403, detail=f"Authentication failed: {e}") # Use 403 if verification fails after format check
>>>>>>> 84cc11d9

    except Exception as e:



        raise HTTPException(status_code=500, detail="Internal authentication error")


async def get_current_user(request: Request):
    auth_header = request.headers.get("Authorization")
    if not auth_header or not auth_header.startswith("Bearer "):
        raise HTTPException(status_code=401, detail="Unauthorized")

    token = auth_header.split(" ")[1]
    user_info = verify_firebase_token(token)
    return user_info<|MERGE_RESOLUTION|>--- conflicted
+++ resolved
@@ -2,6 +2,7 @@
 from firebase_admin import credentials, auth
 from fastapi import HTTPException, Request,exceptions
 from app.core.config import settings
+
 
 
 # Initialize Firebase app only once
@@ -28,19 +29,11 @@
 
         raise HTTPException(status_code=401, detail="Invalid Firebase token format")
 
-<<<<<<< HEAD
     # except exceptions.FirebaseError as e:
 
 
 
     #     raise HTTPException(status_code=403, detail=f"Authentication failed: {e}") # Use 403 if verification fails after format check
-=======
-    except exceptions.FirebaseError as e:
-
-
-
-        raise HTTPException(status_code=403, detail=f"Authentication failed: {e}") # Use 403 if verification fails after format check
->>>>>>> 84cc11d9
 
     except Exception as e:
 
