--- conflicted
+++ resolved
@@ -10,13 +10,10 @@
 - name: Chat
 - name: Billing
   description: Subscription and payment management
-<<<<<<< HEAD
 - name: Quiz
   description: Quiz management and operations,Question retrieval , submission and evaluation
-=======
 - name: ResourceProcessing
   description: Document processing ,parsing and vectorization
->>>>>>> cfbf127c
 paths:
   /resource/upload:
     post:
